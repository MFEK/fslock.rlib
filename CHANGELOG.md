<<<<<<< HEAD
# 0.2.0
* Writing PID on locked file via `lock_with_pid()` method.
* Unix and Windows locks are now always per-handle.
* Removed multilock feature as it became obsolete.

# 0.1.7
* Multilock feature added (targeting Unix).
=======
# 0.1.8
* Compiling on Android b32

# 0.1.7
* Support for locks per handle/fd via multilock feature
>>>>>>> 9bf083f4

# 0.1.6
* Fixed #1: now fslock compiles on arm<|MERGE_RESOLUTION|>--- conflicted
+++ resolved
@@ -1,18 +1,13 @@
-<<<<<<< HEAD
 # 0.2.0
 * Writing PID on locked file via `lock_with_pid()` method.
 * Unix and Windows locks are now always per-handle.
 * Removed multilock feature as it became obsolete.
 
-# 0.1.7
-* Multilock feature added (targeting Unix).
-=======
 # 0.1.8
 * Compiling on Android b32
 
 # 0.1.7
 * Support for locks per handle/fd via multilock feature
->>>>>>> 9bf083f4
 
 # 0.1.6
 * Fixed #1: now fslock compiles on arm